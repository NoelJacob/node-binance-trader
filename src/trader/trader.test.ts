import BigNumber from "bignumber.js"
import stripAnsi from "strip-ansi"

import socket from "./socket"
import trader, {
    getOnSignalLogData,
    getTradeOpen,
    getTradeOpenFiltered,
    getTradingSequence,
    executeTradingTask,
    onBuySignal,
    onCloseTradedSignal,
    onSellSignal,
    onStopTradedSignal,
    onUserPayload,
    roundStep,
    trade,
    tradingMetaData,
} from "./trader"
import {
    EntryType,
    PositionType,
    Signal,
    SignalJson,
    Strategy,
    StrategyJson,
    TradeOpen,
    TradingType,
} from "./types/bva"
import * as binance from "./apis/binance"
import { Market } from "ccxt"
import { getDefault, setDefault } from "./env"
import { TradingData, TradingSequence } from "./types/trader"
import { loggerOutput, resetLoggerOutput } from "../logger"

beforeAll(() => {
    const date = new Date(0)
    date.setTime(date.getTime() + date.getTimezoneOffset() * 60 * 1000)
    jest.useFakeTimers("modern")
    jest.setSystemTime(date)
})

afterAll(() => {
    jest.useRealTimers()
})

beforeEach(() => {
    tradingMetaData.strategies = {}
    tradingMetaData.tradesOpen = []
})

afterEach(() => {
    jest.resetAllMocks()
    resetLoggerOutput()
})

describe("trader", () => {
    it("acts on user payload", () => {
        const strategyJsonList: StrategyJson[] = [
            {
                buy_amount: 1,
                stop_loss: "1",
                stratid: "stratid1",
                take_profit: "2",
                trading: true,
                trading_type: "real",
            },
            {
                buy_amount: -1,
                stop_loss: "3",
                stratid: "stratid2",
                take_profit: "4",
                trading: false,
                trading_type: "virtual",
            },
        ]

        expect(tradingMetaData.strategies).toEqual({})

        onUserPayload(strategyJsonList)

        const strategy1: Strategy = {
            tradeAmount: new BigNumber(1),
            stopLoss: 1,
            id: "stratid1",
            takeProfit: 2,
            isActive: true,
            tradingType: TradingType.real,
        }

        const strategy2: Strategy = {
            tradeAmount: new BigNumber(-1),
            stopLoss: 3,
            id: "stratid2",
            takeProfit: 4,
            isActive: false,
            tradingType: TradingType.virtual,
        }

        expect(tradingMetaData.strategies).toEqual({
            stratid1: strategy1,
            stratid2: strategy2,
        })
    })

    it("acts on buy signal", async () => {
        const spy = jest
            .spyOn(trader, "trade")
            .mockImplementation(() => Promise.resolve())
        const signalJsonNew: SignalJson = {
            new: true,
            nickname: "nickname",
            pair: "pair",
            price: "1",
            score: "score",
            stratid: "stratid",
            stratname: "stratname",
            userid: "userid",
        }
        const signalJsonOld: SignalJson = {
            ...signalJsonNew,
            new: false,
        }

        const signalNew: Signal = {
            entryType: EntryType.ENTER,
            nickname: "nickname",
            positionType: PositionType.LONG,
            price: new BigNumber(1),
            score: "score",
            strategyId: "stratid",
            strategyName: "stratname",
            symbol: "pair",
            userId: "userid",
        }
        const signalOld: Signal = {
            ...signalNew,
            entryType: EntryType.EXIT,
            positionType: PositionType.SHORT,
        }

        await onBuySignal(signalJsonNew)
        expect(spy).toHaveBeenCalledTimes(1)
        expect(spy).toHaveBeenCalledWith(signalNew)

        spy.mockClear()

        await onBuySignal(signalJsonOld)
        expect(spy).toHaveBeenCalledTimes(1)
        expect(spy).toHaveBeenCalledWith(signalOld)
    })

    it("acts on sell signal", async () => {
        const spy = jest
            .spyOn(trader, "trade")
            .mockImplementation(() => Promise.resolve())
        const signalJsonNew: SignalJson = {
            new: true,
            nickname: "nickname",
            pair: "pair",
            price: "1",
            score: "score",
            stratid: "stratid",
            stratname: "stratname",
            userid: "userid",
        }
        const signalJsonOld: SignalJson = {
            ...signalJsonNew,
            new: false,
        }

        const signalNew: Signal = {
            entryType: EntryType.ENTER,
            nickname: "nickname",
            positionType: PositionType.SHORT,
            price: new BigNumber(1),
            score: "score",
            strategyId: "stratid",
            strategyName: "stratname",
            symbol: "pair",
            userId: "userid",
        }
        const signalOld: Signal = {
            ...signalNew,
            entryType: EntryType.EXIT,
            positionType: PositionType.LONG,
        }

        await onSellSignal(signalJsonNew)
        expect(spy).toHaveBeenCalledTimes(1)
        expect(spy).toHaveBeenCalledWith(signalNew)

        spy.mockClear()

        await onSellSignal(signalJsonOld)
        expect(spy).toHaveBeenCalledTimes(1)
        expect(spy).toHaveBeenCalledWith(signalOld)
    })

    it("acts on close traded signal", async () => {
        const spy = jest
            .spyOn(trader, "trade")
            .mockImplementation(() => Promise.resolve())
        const signalJson: SignalJson = {
            new: false,
            nickname: "nickname",
            pair: "pair",
            price: "1",
            score: "score",
            stratid: "stratid",
            stratname: "stratname",
            userid: "userid",
        }

        const signal: Signal = {
            entryType: EntryType.EXIT,
            nickname: "nickname",
            positionType: undefined,
            price: new BigNumber(1),
            score: "score",
            strategyId: "stratid",
            strategyName: "stratname",
            symbol: "pair",
            userId: "userid",
        }

        await onCloseTradedSignal(signalJson)
        expect(spy).toHaveBeenCalledTimes(1)
        expect(spy).toHaveBeenCalledWith(signal)
    })

    it("acts on stop traded signal", async () => {
        const signalJson: SignalJson = {
            new: false,
            nickname: "nickname",
            pair: "pair",
            price: "price",
            score: "score",
            stratid: "stratid",
            stratname: "stratname",
            userid: "userid",
        }

        expect(onStopTradedSignal(signalJson)).toBe(false)

        const tradeOpen: TradeOpen = {
            id: "matches",
            isStopped: false,
            positionType: PositionType.LONG,
            priceBuy: new BigNumber(1),
            priceSell: new BigNumber(2),
            quantity: new BigNumber(10),
            strategyId: "stratid",
            strategyName: "stratname",
            symbol: "pair",
            timeBuy: 1,
            timeSell: 2,
            timeUpdated: 3,
        }

        tradingMetaData.tradesOpen = [tradeOpen]

        expect(tradingMetaData.tradesOpen[0].isStopped).toBe(false)
        expect(onStopTradedSignal(signalJson)).toBe(true)
        expect(tradingMetaData.tradesOpen[0].isStopped).toBe(true)
    })

    it("validates trading data", async () => {
        const signal: Signal = {
            entryType: EntryType.ENTER,
            nickname: "nickname",
            positionType: PositionType.LONG,
            price: new BigNumber(1),
            score: "score",
            strategyId: "strategyId",
            strategyName: "strategyName",
            symbol: "ETH/BTC",
            userId: "userId",
        }

        const strategy: Strategy = {
            tradeAmount: new BigNumber(1),
            stopLoss: 1,
            id: "strategyId",
            takeProfit: 2,
            isActive: false,
            tradingType: TradingType.real,
        }

        await trade(signal)
            .then((value) => fail(value))
            .catch((reason) =>
                expect(reason).toBe(
                    "Skipping signal as strategy strategyId \"strategyName\" isn't followed."
                )
            )

        tradingMetaData.strategies = { strategyId: strategy }

        await trade(signal)
            .then((value) => fail(value))
            .catch((reason) =>
                expect(reason).toBe(
                    "Skipping signal as strategy strategyId \"strategyName\" isn't active."
                )
            )

        tradingMetaData.strategies.strategyId.isActive = true

        const spy = jest
            .spyOn(binance, "loadMarkets")
            .mockImplementation(() => Promise.resolve({}))

        await trade(signal)
            .then((value) => fail(value))
            .catch((reason) =>
                expect(reason).toBe(
                    "Skipping signal as there is no market data for symbol ETH/BTC."
                )
            )

        const market: Market = {
            limits: {
                amount: { min: 0.001, max: 100000 },
                price: { min: 0.000001, max: 100000 },
                cost: { min: 0.0001, max: 0 }, // "max" didn't come with this dataset originally and was added due to typescript constraints.
                // market: { min: 0, max: 1695.00721821 },
            },
            precision: { base: 8, quote: 8, amount: 3, price: 6 },
            tierBased: false,
            percentage: true,
            taker: 0.001,
            maker: 0.001,
            id: "ETHBTC",
            symbol: "ETH/BTC",
            base: "ETH",
            quote: "BTC",
            baseId: "ETH",
            quoteId: "BTC",
            info: {},
            type: "spot",
            spot: false,
            margin: false,
            future: false,
            active: false,
        }

        spy.mockImplementation(() =>
            Promise.resolve({
                "ETH/BTC": market,
            })
        )

        await trade(signal)
            .then((value) => fail(value))
            .catch((reason) =>
                expect(reason).toBe(
                    "Failed to trade as the market for symbol ETH/BTC is inactive."
                )
            )

        market.active = true

        await trade(signal)
            .then((value) => fail(value))
            .catch((reason) =>
                expect(reason).toBe(
                    "Failed to trade as neither margin trading nor spot trading is available for symbol ETH/BTC."
                )
            )

        signal.entryType = EntryType.ENTER
        signal.positionType = PositionType.LONG
        market.spot = false
        market.margin = true

        await trade(signal)
            .then((value) => fail(value))
            .catch((reason) =>
                expect(reason).toBe(
                    "Failed to trade as spot trading is unavailable for a long position on symbol ETH/BTC."
                )
            )

        signal.entryType = EntryType.ENTER
        signal.positionType = PositionType.SHORT
        market.spot = true
        market.margin = false

        setDefault({ ...getDefault, IS_TRADE_MARGIN_ENABLED: undefined })

        await trade(signal)
            .then((value) => fail(value))
            .catch((reason) =>
                expect(reason).toBe(
                    "Skipping signal as margin trading is disabled but required to exit a short position."
                )
            )

        setDefault({ ...getDefault, IS_TRADE_MARGIN_ENABLED: false })

        await trade(signal)
            .then((value) => fail(value))
            .catch((reason) =>
                expect(reason).toBe(
                    "Skipping signal as margin trading is disabled but required to exit a short position."
                )
            )

        setDefault({ ...getDefault, IS_TRADE_MARGIN_ENABLED: true })

        await trade(signal)
            .then((value) => fail(value))
            .catch((reason) =>
                expect(reason).toBe(
                    "Failed to trade as margin trading is unavailable for a short position on symbol ETH/BTC."
                )
            )
    })

    it("gets trading sequence", async () => {
        const signal: Signal = {
            entryType: EntryType.ENTER,
            nickname: "nickname",
            positionType: PositionType.LONG,
            price: new BigNumber(1),
            score: "score",
            strategyId: "stratid",
            strategyName: "stratname",
            symbol: "ETH/BTC",
            userId: "userId",
        }

        const strategy: Strategy = {
            tradeAmount: new BigNumber(1),
            stopLoss: 1,
            id: "stratid",
            takeProfit: 2,
            isActive: false,
            tradingType: TradingType.real,
        }

        const market: Market = {
            limits: {
                amount: { min: 0.001, max: 100000 },
                price: { min: 0.000001, max: 100000 },
                cost: { min: 0.0001, max: 0 }, // "max" didn't come with this dataset originally and was added due to typescript constraints.
                // market: { min: 0, max: 1695.00721821 },
            },
            precision: { base: 8, quote: 8, amount: 3, price: 6 },
            tierBased: false,
            percentage: true,
            taker: 0.001,
            maker: 0.001,
            id: "ETHBTC",
            symbol: "ETH/BTC",
            base: "ETH",
            quote: "BTC",
            baseId: "ETH",
            quoteId: "BTC",
            info: {},
            type: "spot",
            spot: false,
            margin: false,
            future: false,
            active: false,
        }

        signal.entryType = EntryType.ENTER
        signal.positionType = PositionType.LONG
        market.margin = true
        setDefault({ ...getDefault, IS_TRADE_MARGIN_ENABLED: false })

        await getTradingSequence({
            market,
            signal,
            strategy,
        })
            .then((value) =>
                expect(JSON.stringify(value)).toBe(
                    JSON.stringify({
                        after: undefined,
                        before: undefined,
                        mainAction: function order() {
                            return Promise.resolve()
                        },
                        quantity: 1,
                        socketChannel: "traded_buy_signal",
                    })
                )
            )
            .catch((reason) => fail(reason))

        signal.entryType = EntryType.ENTER
        signal.positionType = PositionType.LONG
        market.margin = true
        setDefault({ ...getDefault, IS_TRADE_MARGIN_ENABLED: true })

        await getTradingSequence({
            market,
            signal,
            strategy,
        })
            .then((value) =>
                expect(JSON.stringify(value)).toBe(
                    JSON.stringify({
                        after: undefined,
                        before: () => Promise.resolve(),
                        mainAction: function order() {
                            return Promise.resolve()
                        },
                        quantity: 1,
                        socketChannel: "traded_buy_signal",
                    })
                )
            )
            .catch((reason) => fail(reason))

        signal.entryType = EntryType.ENTER
        signal.positionType = PositionType.SHORT

        await getTradingSequence({
            market,
            signal,
            strategy,
        })
            .then((value) =>
                expect(JSON.stringify(value)).toBe(
                    JSON.stringify({
                        after: undefined,
                        before: () => Promise.resolve(),
                        mainAction: function order() {
                            return Promise.resolve()
                        },
                        quantity: 1,
                        socketChannel: "traded_sell_signal",
                    })
                )
            )
            .catch((reason) => fail(reason))

        signal.entryType = EntryType.EXIT
        signal.positionType = PositionType.LONG
        market.margin = true
        setDefault({ ...getDefault, IS_TRADE_MARGIN_ENABLED: true })

        await getTradingSequence({
            market,
            signal,
            strategy,
        })
            .then((value) => fail(value))
            .catch((reason) =>
                expect(reason).toEqual(
                    "Skipping signal as there was no associated open trade found."
                )
            )

        const tradeOpen: TradeOpen = {
            id: "matches",
            isStopped: false,
            positionType: PositionType.LONG,
            priceBuy: new BigNumber(1),
            priceSell: new BigNumber(2),
            quantity: 10,
            strategyId: "stratid",
            strategyName: "stratname",
            symbol: "ETH/BTC",
            timeBuy: 1,
            timeSell: 2,
            timeUpdated: 3,
        }

        tradingMetaData.tradesOpen = [
            tradeOpen,
            { ...tradeOpen, positionType: PositionType.SHORT },
        ]

        signal.entryType = EntryType.EXIT
        signal.positionType = PositionType.LONG
        market.margin = true
        setDefault({ ...getDefault, IS_TRADE_MARGIN_ENABLED: true })

        await getTradingSequence({
            market,
            signal,
            strategy,
        })
            .then((value) =>
                expect(JSON.stringify(value)).toBe(
                    JSON.stringify({
                        after: () => Promise.resolve(),
                        before: undefined,
                        mainAction: function order() {
                            return Promise.resolve()
                        },
                        quantity: 10,
                        socketChannel: "traded_sell_signal",
                    })
                )
            )
            .catch((reason) => fail(reason))

        signal.entryType = EntryType.EXIT
        signal.positionType = PositionType.LONG
        market.margin = false
        setDefault({ ...getDefault, IS_TRADE_MARGIN_ENABLED: true })

        await getTradingSequence({
            market,
            signal,
            strategy,
        })
            .then((value) =>
                expect(JSON.stringify(value)).toBe(
                    JSON.stringify({
                        after: undefined,
                        before: undefined,
                        mainAction: function order() {
                            return Promise.resolve()
                        },
                        quantity: 10,
                        socketChannel: "traded_sell_signal",
                    })
                )
            )
            .catch((reason) => fail(reason))

        signal.entryType = EntryType.EXIT
        signal.positionType = PositionType.SHORT

        await getTradingSequence({
            market,
            signal,
            strategy,
        })
            .then((value) =>
                expect(JSON.stringify(value)).toBe(
                    JSON.stringify({
                        after: () => Promise.resolve(),
                        before: undefined,
                        mainAction: function order() {
                            return Promise.resolve()
                        },
                        quantity: 10,
                        socketChannel: "traded_buy_signal",
                    })
                )
            )
            .catch((reason) => fail(reason))

        strategy.tradingType = TradingType.virtual

        await getTradingSequence({
            market,
            signal,
            strategy,
        })
            .then((value) =>
                expect(JSON.stringify(value)).toBe(
                    JSON.stringify({
                        after: () => Promise.resolve(),
                        before: () => Promise.resolve(),
                        mainAction: () => Promise.resolve(),
                        quantity: 10,
                        socketChannel: "traded_buy_signal",
                    })
                )
            )
            .catch((reason) => fail(reason))
    })

    it("executes a trading task", async () => {
        const market: Market = {
            limits: {
                amount: { min: 0.001, max: 100000 },
                price: { min: 0.000001, max: 100000 },
                cost: { min: 0.0001, max: 0 }, // "max" didn't come with this dataset originally and was added due to typescript constraints.
                // market: { min: 0, max: 1695.00721821 },
            },
            precision: { base: 8, quote: 8, amount: 3, price: 6 },
            tierBased: false,
            percentage: true,
            taker: 0.001,
            maker: 0.001,
            id: "ETHBTC",
            symbol: "ETH/BTC",
            base: "ETH",
            quote: "BTC",
            baseId: "ETH",
            quoteId: "BTC",
            info: {},
            type: "spot",
            spot: false,
            margin: false,
            future: false,
            active: false,
        }

        const signal: Signal = {
            entryType: EntryType.ENTER,
            nickname: "nickname",
            positionType: PositionType.LONG,
            price: new BigNumber(1),
            score: "score",
            strategyId: "strategyId",
            strategyName: "strategyName",
            symbol: "ETH/BTC",
            userId: "userId",
        }

        const strategy: Strategy = {
            tradeAmount: new BigNumber(1),
            stopLoss: 1,
            id: "strategyId",
            takeProfit: 2,
            isActive: false,
            tradingType: TradingType.real,
        }

        const tradingData: TradingData = {
            market,
            signal,
            strategy,
        }

        const jestFunctionBefore = jest.fn()
        const jestFunctionMainAction = jest.fn()
        const jestFunctionAfter = jest.fn()

        const tradingSequence: TradingSequence = {
            before: () =>
                new Promise((resolve) => {
                    jestFunctionBefore()
                    resolve(undefined)
                }),
            mainAction: () =>
                new Promise((resolve) => {
                    jestFunctionMainAction()
                    resolve(undefined)
                }),
            after: () =>
                new Promise((resolve) => {
                    jestFunctionAfter()
                    resolve(undefined)
                }),
            quantity: 3,
            socketChannel: "socketChannel",
        }

        const spy = jest.spyOn(socket, "emitSignalTraded").mockImplementation()

        await executeTradingTask(tradingData, tradingSequence)

        expect(stripAnsi(loggerOutput))
            .toBe(`1970-01-01 00:00:00 | info | Executing a real trade of 3 units of symbol ETH/BTC at price 1 (1 total).
1970-01-01 00:00:00 | info | Successfully executed the trading sequence's before step.
1970-01-01 00:00:00 | info | Successfully executed the trading sequence's main action step.
1970-01-01 00:00:00 | info | Successfully executed the trading sequence's after step.
`)
        expect(spy).toHaveBeenCalledWith("socketChannel", signal, strategy, 3)
        expect(jestFunctionBefore).toHaveBeenCalledTimes(1)
        expect(jestFunctionMainAction).toHaveBeenCalledTimes(1)
        expect(jestFunctionAfter).toHaveBeenCalledTimes(1)
        expect(tradingMetaData.tradesOpen).toEqual([
            {
                positionType: "LONG",
                quantity: 3,
                strategyId: "strategyId",
                strategyName: "strategyName",
                symbol: "ETH/BTC",
                timeUpdated: new Date().getTimezoneOffset() * 60 * 1000,
            },
        ])

        spy.mockClear()
        jestFunctionBefore.mockClear()
        jestFunctionMainAction.mockClear()
        jestFunctionAfter.mockClear()
        resetLoggerOutput()

        const tradingSequenceReject = {
            ...tradingSequence,
            before: () =>
                new Promise((_resolve, reject) => {
                    jestFunctionBefore()
                    reject(undefined)
                }),
            mainAction: () =>
                new Promise((_resolve, reject) => {
                    jestFunctionMainAction()
                    reject(undefined)
                }),
            after: () =>
                new Promise((_resolve, reject) => {
                    jestFunctionAfter()
                    reject(undefined)
                }),
        }

        await executeTradingTask(tradingData, tradingSequenceReject)

        expect(stripAnsi(loggerOutput))
            .toBe(`1970-01-01 00:00:00 | info | Executing a real trade of 3 units of symbol ETH/BTC at price 1 (1 total).
1970-01-01 00:00:00 | error | Failed to execute the trading sequence's before step: undefined
1970-01-01 00:00:00 | error | Failed to execute the trading sequence's main action step: undefined
1970-01-01 00:00:00 | error | Failed to execute the trading sequence's after step: undefined
`)
        expect(spy).toHaveBeenCalledTimes(0)
        expect(jestFunctionBefore).toHaveBeenCalledTimes(1)
        expect(jestFunctionMainAction).toHaveBeenCalledTimes(1)
        expect(jestFunctionAfter).toHaveBeenCalledTimes(1)

        const signalExit: Signal = {
            ...signal,
            entryType: EntryType.EXIT,
        }

        const tradingDataExit: TradingData = {
            ...tradingData,
            signal: signalExit,
        }

        spy.mockClear()
        jestFunctionBefore.mockClear()
        jestFunctionMainAction.mockClear()
        jestFunctionAfter.mockClear()
        resetLoggerOutput()

        const tradingSequenceNew = {
            ...tradingSequence,
            before: () =>
                new Promise((resolve) => {
                    jestFunctionBefore()
                    resolve(undefined)
                }),
            mainAction: () =>
                new Promise((resolve) => {
                    jestFunctionMainAction()
                    resolve(undefined)
                }),
            after: () =>
                new Promise((resolve) => {
                    jestFunctionAfter()
                    resolve(undefined)
                }),
        }
        expect(tradingMetaData.tradesOpen).toEqual([
            {
                positionType: "LONG",
                quantity: 3,
                strategyId: "strategyId",
                strategyName: "strategyName",
                symbol: "ETH/BTC",
                timeUpdated: new Date().getTimezoneOffset() * 60 * 1000,
            },
        ])

        await executeTradingTask(tradingDataExit, tradingSequenceNew)

        expect(stripAnsi(loggerOutput))
            .toBe(`1970-01-01 00:00:00 | info | Executing a real trade of 3 units of symbol ETH/BTC at price 1 (1 total).
1970-01-01 00:00:00 | info | Successfully executed the trading sequence's before step.
1970-01-01 00:00:00 | info | Successfully executed the trading sequence's main action step.
1970-01-01 00:00:00 | info | Successfully executed the trading sequence's after step.
`)
        expect(spy).toHaveBeenCalledTimes(1)
        expect(jestFunctionBefore).toHaveBeenCalledTimes(1)
        expect(jestFunctionMainAction).toHaveBeenCalledTimes(1)
        expect(jestFunctionAfter).toHaveBeenCalledTimes(1)
        expect(tradingMetaData.tradesOpen).toEqual([])
    })

    it("gets on signal log data", () => {
        const signal: Signal = {
            entryType: EntryType.ENTER,
            nickname: "nickname",
            positionType: PositionType.LONG,
            price: new BigNumber(1),
            score: "score",
            strategyId: "strategyId",
            strategyName: "strategyName",
            symbol: "symbol",
            userId: "userId",
        }

        expect(getOnSignalLogData(signal)).toBe(
            "for strategy strategyId \"strategyName\" and symbol symbol"
        )
    })

    it("gets trade open (filtered)", () => {
        const strategyId = "strategyId"
        const strategyName = "strategyName"

        const signal: Signal = {
            entryType: EntryType.ENTER,
            nickname: "nickname",
            positionType: PositionType.LONG,
            price: new BigNumber(1),
            score: "score",
            strategyId,
            strategyName,
            symbol: "ETHBTC",
            userId: "userId",
        }
        const signalPositionTypeUnset: Signal = {
            ...signal,
            positionType: undefined,
        }

        const tradeOpenMatching: TradeOpen = {
            id: "matches",
            isStopped: false,
            positionType: PositionType.LONG,
            priceBuy: new BigNumber(1),
            priceSell: new BigNumber(2),
            quantity: 10,
            strategyId,
            strategyName,
            symbol: "ETHBTC",
            timeBuy: 1,
            timeSell: 2,
            timeUpdated: 3,
        }

        tradingMetaData.tradesOpen = [
            tradeOpenMatching,
            {
                ...tradeOpenMatching,
                id: "strategyIdWrong",
                strategyId: "wrong",
            },
            {
                ...tradeOpenMatching,
                id: "symbolWrong",
                symbol: "wrong",
            },
            {
                ...tradeOpenMatching,
                id: "positionTypeWrong",
                positionType: PositionType.SHORT,
            },
        ]

        expect(getTradeOpenFiltered(signal).length).toEqual(1)
        expect(getTradeOpenFiltered(signalPositionTypeUnset).length).toEqual(2)

        expect(getTradeOpen(signal)).toEqual(tradeOpenMatching)
        expect(getTradeOpen(signalPositionTypeUnset)).toEqual(undefined)
    })

<<<<<<< HEAD
    it("rounds step to 1 decimal place", () => expect(roundStep(new BigNumber("10.987"), 1)).toEqual(10.9))
    it("rounds step to 2 decimal places", () => expect(roundStep(new BigNumber("100.987"), 2)).toEqual(100.98))
    it("rounds step to 3 decimal places", () => expect(roundStep(new BigNumber("9.987"), 3)).toEqual(9.987))
=======
    it("rounds step to 1 decimal place", () => expect(roundStep("10.987", 1)).toEqual(10.9))
    it("rounds step to 2 decimal places", () => expect(roundStep("100.987", 2)).toEqual(100.98))
    it("rounds step to 3 decimal places", () => expect(roundStep("9.987", 3)).toEqual(9.987))
>>>>>>> 0d4d5fa1
})<|MERGE_RESOLUTION|>--- conflicted
+++ resolved
@@ -950,13 +950,7 @@
         expect(getTradeOpen(signalPositionTypeUnset)).toEqual(undefined)
     })
 
-<<<<<<< HEAD
     it("rounds step to 1 decimal place", () => expect(roundStep(new BigNumber("10.987"), 1)).toEqual(10.9))
     it("rounds step to 2 decimal places", () => expect(roundStep(new BigNumber("100.987"), 2)).toEqual(100.98))
     it("rounds step to 3 decimal places", () => expect(roundStep(new BigNumber("9.987"), 3)).toEqual(9.987))
-=======
-    it("rounds step to 1 decimal place", () => expect(roundStep("10.987", 1)).toEqual(10.9))
-    it("rounds step to 2 decimal places", () => expect(roundStep("100.987", 2)).toEqual(100.98))
-    it("rounds step to 3 decimal places", () => expect(roundStep("9.987", 3)).toEqual(9.987))
->>>>>>> 0d4d5fa1
 })