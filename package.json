--- conflicted
+++ resolved
@@ -1,11 +1,7 @@
 {
     "name": "node-binance-trader",
     "private": true,
-<<<<<<< HEAD
-    "version": "0.5.0",
-=======
     "version": "1.0.0",
->>>>>>> 44b5b3d8
     "engine": {
         "node": ">=0.12"
     },
