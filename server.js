<<<<<<< HEAD
const express = require('express')
const io_client = require('socket.io-client')
const path = require('path')
const binance = require('binance-api-node').default
const moment = require('moment')
const BigNumber = require('bignumber.js')
const _ = require('lodash')
const tulind = require('tulind')
const axios = require('axios')
const { Client } = require('pg')
const env = require('./env')

const PORT = env.SERVER_PORT
const INDEX = path.join(__dirname, 'index.html')
=======
const express = require("express")
const io_client = require("socket.io-client")
const path = require("path")
const binance = require("binance-api-node").default
const moment = require("moment")
const BigNumber = require("bignumber.js")
const _ = require("lodash")
const tulind = require("tulind")
const axios = require("axios")
const { Client } = require("pg")

const PORT = process.env.PORT || 4000
const INDEX = path.join(__dirname, "index.html")
>>>>>>> 9eccfd07

//////////////////////////////////////////////////////////////////////////////////
//////////////////////////////////////////////////////////////////////////////////
//         PLEASE EDIT THE FOLLOWING VARIABLES JUST BELOW
//////////////////////////////////////////////////////////////////////////////////
//////////////////////////////////////////////////////////////////////////////////

<<<<<<< HEAD
const insert_into_db = env.DATABASE_INSERT_PAIR_HISTORY
const pg_connectionString = env.DATABASE_URL
const pg_connectionSSL = env.DATABASE_CONNECT_VIA_SSL
=======
const insert_into_db = false
const pg_connectionString = "postgres://postgres:postgres@127.0.0.1:5432/postgres"
const pg_connectionSSL = false
>>>>>>> 9eccfd07

// to monitor your strategy you can send your buy and sell signals to http://bitcoinvsaltcoins.com
const send_signal_to_bva = env.CONNECT_SERVER_TO_BVA
const bva_key = env.BVA_API_KEY

const wait_time = 800
const timeframe = env.STRATEGY_TIMEFRAME

const nbt_vers = env.VERSION

const pairs = ["BTCUSDT"] //, 'ETHBTC', 'XRPBTC', 'XRPETH']

const stratname = "DEMO STRATS"

//////////////////////////////////////////////////////////////////////////////////
//////////////////////////////////////////////////////////////////////////////////
//////////////////////////////////////////////////////////////////////////////////

console.log("insert_into_db: ", insert_into_db)
console.log("send_signal_to_bva: ", send_signal_to_bva)

/////////////////////

let pairData = {}
let openSignals = {}

const nbt_prefix = "nbt_"
const interv_time = 10000

/////////////////////////////////////////////////////////////////////////////////

let socket_client = {}
if (send_signal_to_bva) {
    console.log("Connection to NBT HUB...")
    // retrieve previous open signals from HUB
    axios
        .get("https://bitcoinvsaltcoins.com/api/useropensignals?key=" + bva_key)
        .then((response) => {
            response.data.rows.map((s) => {
                openSignals[s.pair + s.stratname.replace(/\s+/g, "")] = {
                    buy_price: BigNumber(s.buy_price),
                    sell_price: BigNumber(s.sell_price),
                    stop_profit: Number(s.stop_profit),
                    stop_loss: Number(s.stop_loss),
                    type: s.type,
                }
            })
            console.log("Open Trades:", _.values(openSignals).length)
            console.log(_.keys(openSignals))
        })
        .catch((e) => {
            console.log("ERROR 8665")
            console.log(e.response.data)
        })
    // create a socket client connection to send your signals to NBT Hub (http://bitcoinvsaltcoins.com)
    socket_client = io_client("https://nbt-hub.herokuapp.com", {
        query: "v=" + nbt_vers + "&type=server&key=" + bva_key,
    })
}

//////////////////////////////////////////////////////////////////////////////////

let pg_client
if (insert_into_db && pg_connectionString) {
    console.log("Connecting to the Postgresql db...")
    pg_client = new Client({
        ssl: pg_connectionSSL,
        connectionString: pg_connectionString,
    })
    pg_client.connect()
}

//////////////////////////////////////////////////////////////////////////////////

const server = express()
    .use((req, res) => res.sendFile(INDEX))
    .listen(PORT, () => console.log(`NBT server running on port ${PORT}`))

//////////////////////////////////////////////////////////////////////////////////

const binance_client = binance()

//////////////////////////////////////////////////////////////////////////////////

async function run() {
    console.log(" ")
    console.log("Total pairs: " + pairs.length)
    console.log(" ")
    console.log(JSON.stringify(pairs))
    console.log(" ")
    await sleep(wait_time)
    await trackData()
}

//////////////////////////////////////////////////////////////////////////////////

async function trackData() {
    console.log("----")
    for (var i = 0, len = pairs.length; i < len; i++) {
        console.log("--> " + pairs[i])
        if (insert_into_db) await createPgPairTable(pairs[i])
        await trackPairData(pairs[i])
        await sleep(wait_time) //let's be safe with the api biance calls
    }
    console.log("----")
}

function addCandle(pair, candle) {
    pairData[pair].candle_opens.push(Number(candle.open))
    pairData[pair].candle_closes.push(Number(candle.close))
    pairData[pair].candle_lows.push(Number(candle.low))
    pairData[pair].candle_highs.push(Number(candle.high))
    pairData[pair].candle_volumes.push(Number(candle.volume))
}

function updateLastCandle(pair, candle) {
    let index = pairData[pair].candle_opens.length - 1
    pairData[pair].candle_opens[index] = Number(candle.open)
    pairData[pair].candle_closes[index] = Number(candle.close)
    pairData[pair].candle_lows[index] = Number(candle.low)
    pairData[pair].candle_highs[index] = Number(candle.high)
    pairData[pair].candle_volumes[index] = Number(candle.volume)
}

function initPairData(pair) {
    pairData[pair] = {}

    // price info
    pairData[pair].price = BigNumber(0)
    pairData[pair].prev_price = BigNumber(0)

    // depth data
    pairData[pair].sum_bids = BigNumber(0)
    pairData[pair].sum_asks = BigNumber(0)
    pairData[pair].first_bid_qty = BigNumber(0)
    pairData[pair].first_ask_qty = BigNumber(0)
    pairData[pair].first_bid_price = BigNumber(0)
    pairData[pair].first_ask_price = BigNumber(0)

    pairData[pair].volumes = []
    pairData[pair].makers = []
    pairData[pair].trades = []

    // candle data
    pairData[pair].candle_opens = []
    pairData[pair].candle_closes = []
    pairData[pair].candle_highs = []
    pairData[pair].candle_lows = []
    pairData[pair].candle_volumes = []
    pairData[pair].interv_vols_sum = []

    // indicator data
    pairData[pair].srsi = null
}

async function trackPairData(pair) {
    initPairData(pair)

    // get start candles
<<<<<<< HEAD
    const candles = await binance_client.candles({ symbol: pair, interval: timeframe })
=======
    const candles = await binance_client.candles({
        symbol: pair,
        interval: "15m",
    })
>>>>>>> 9eccfd07
    for (var i = 0, len = candles.length; i < len; i++) {
        addCandle(pair, candles[i])
    }
    await sleep(wait_time)
    // setup candle websocket
<<<<<<< HEAD
    const candlesWs = binance_client.ws.candles(pair, timeframe, async candle => {

=======
    const candlesWs = binance_client.ws.candles(pair, "15m", async (candle) => {
>>>>>>> 9eccfd07
        updateLastCandle(pair, candle)
        if (candle.isFinal) {
            addCandle(pair, candle)
        }

        try {
            await tulind.indicators.stochrsi
                .indicator([pairData[pair].candle_closes], [100])
                .then((results) => {
                    pairData[pair].srsi = BigNumber(
                        results[0][results[0].length - 1] * 100
                    )
                })
        } catch (e) {
            console.log(pair, "SRSI ERROR!!!")
            pairData[pair].srsi = null
        }
    })

    await sleep(wait_time)

    // setup depth websocket
    const depthWs = binance_client.ws.partialDepth(
        { symbol: pair, level: 10 },
        (depth) => {
            pairData[pair].sum_bids = _.sumBy(depth.bids, (o) => {
                return Number(o.quantity)
            })
            pairData[pair].sum_asks = _.sumBy(depth.asks, (o) => {
                return Number(o.quantity)
            })

            pairData[pair].first_bid_qty = BigNumber(depth.bids[0].quantity)
            pairData[pair].first_ask_qty = BigNumber(depth.asks[0].quantity)
            pairData[pair].first_bid_price = BigNumber(depth.bids[0].price)
            pairData[pair].first_ask_price = BigNumber(depth.asks[0].price)
        }
    )

    await sleep(wait_time)

    // setup trade  (1 per second)
    const tradesWs = binance_client.ws.trades([pair], (trade) => {
        pairData[pair].price = BigNumber(trade.price)
        pairData[pair].volumes.unshift({
            timestamp: Date.now(),
            volume: parseFloat(trade.quantity),
        })
        pairData[pair].makers.unshift({
            timestamp: Date.now(),
            maker: trade.maker,
        })
    })

    // loop to create signals (& save values to db)
    setInterval(async () => {
        let depth_report = ""

        const last_sum_bids_bn = BigNumber(pairData[pair].sum_bids)
        const last_sum_asks_bn = BigNumber(pairData[pair].sum_asks)

        if (last_sum_bids_bn.isLessThan(last_sum_asks_bn)) {
            depth_report =
                "-" +
                last_sum_asks_bn
                    .dividedBy(last_sum_bids_bn)
                    .decimalPlaces(2)
                    .toString()
        } else {
            depth_report =
                "+" +
                last_sum_bids_bn
                    .dividedBy(last_sum_asks_bn)
                    .decimalPlaces(2)
                    .toString()
        }

        // calculate some extra values which depend on others
        pairData[pair].interv_vols_sum.push(
            Number(_.sumBy(pairData[pair].volumes, "volume"))
        )
        pairData[pair].trades.push(pairData[pair].volumes.length)

        const makers_count = BigNumber(
            _.filter(pairData[pair].makers, (o) => {
                if (o.maker) return o
            }).length
        )
        const makers_total = BigNumber(pairData[pair].makers.length)
        const maker_ratio =
            makers_count > 0
                ? makers_count.dividedBy(makers_total).times(100)
                : BigNumber(0)

        // if data ready
        if (
            pairData[pair].price.isGreaterThan(0) &&
            pairData[pair].candle_closes.length &&
            last_sum_bids_bn.isGreaterThan(0) &&
            last_sum_asks_bn.isGreaterThan(0) &&
            pairData[pair].interv_vols_sum.length &&
            pairData[pair].first_bid_price > 0 &&
            pairData[pair].first_ask_price > 0
        ) {
            const price_open = Number(
                pairData[pair].candle_opens[
                    pairData[pair].candle_opens.length - 1
                ]
            )
            const price_high = Number(
                pairData[pair].candle_highs[
                    pairData[pair].candle_highs.length - 1
                ]
            )
            const price_low = Number(
                pairData[pair].candle_lows[
                    pairData[pair].candle_lows.length - 1
                ]
            )
            const price_last = Number(
                pairData[pair].candle_closes[
                    pairData[pair].candle_closes.length - 1
                ]
            )

            const first_ask_price = pairData[pair].first_ask_price
            const first_bid_price = pairData[pair].first_bid_price

            // DATABASE INSERT
            if (insert_into_db) {
                const insert_values = [
                    Date.now(),
                    moment(Date.now()).format(),
                    Number(pairData[pair].price.toString()),
                    price_open,
                    price_high,
                    price_low,
                    price_last,
                    pairData[pair].interv_vols_sum[
                        pairData[pair].interv_vols_sum.length - 1
                    ],
                    pairData[pair].trades[pairData[pair].trades.length - 1],
                    Number(maker_ratio.decimalPlaces(2).toString()),
                    Number(depth_report),
                    Number(last_sum_bids_bn),
                    Number(last_sum_asks_bn),
                    Number(pairData[pair].first_bid_price),
                    Number(pairData[pair].first_ask_price),
                    Number(pairData[pair].first_bid_qty),
                    Number(pairData[pair].first_ask_qty),
                    pairData[pair].srsi === null
                        ? null
                        : Number(
                              pairData[pair].srsi.decimalPlaces(2).toString()
                          ),
                ]
                const insert_query =
                    "INSERT INTO " +
                    nbt_prefix +
                    pair +
                    "(eventtime, datetime, price, candle_open, candle_high, candle_low, candle_close, sum_interv_vols, trades, makers_count, depth_report, sum_bids, sum_asks, first_bid_price, first_ask_price, first_bid_qty, first_ask_qty, srsi)" +
                    " VALUES($1,$2,$3,$4,$5,$6,$7,$8,$9,$10,$11,$12,$13,$14,$15,$16,$17,$18) RETURNING * "
                pg_client
                    .query(insert_query, insert_values)
                    .then((res) => {})
                    .catch((e) => {
                        console.log(e)
                    })
            }

            const signal_key = stratname.replace(/\s+/g, "")

            //////// SIGNAL CONDITION ///////
            let signalCheck = await checkSignal(pair)

            if (signalCheck && !openSignals[pair + signal_key]) {
                const signal = {
                    key: bva_key,
                    stratname: stratname,
                    pair: pair,
                    stop_loss: signalCheck.stopLoss,
                    stop_profit: signalCheck.takeProfit,
                }

                // store signal
                const openSignal = {
                    type: signalCheck.isBuy ? "LONG" : "SHORT",
                    stop_loss: signal.stop_loss,
                    stop_profit: signal.stop_profit,
                }

                if (openSignal.type === "LONG") {
                    signal.buy_price = Number(first_ask_price)
                    openSignal.buy_price = Number(first_ask_price)
                } else {
                    signal.sell_price = Number(first_bid_price)
                    openSignal.sell_price = Number(first_bid_price)
                }

                console.log("OPEN", openSignal.type, signal)

                if (send_signal_to_bva) {
                    socket_client.emit(
                        openSignal.type === "LONG"
                            ? "buy_signal"
                            : "sell_signal",
                        signal
                    )
                }

                // store open signal
                openSignals[pair + signal_key] = openSignal
            } else if (openSignals[pair + signal_key]) {
                // check if needs to be closed
                const openSignal = openSignals[pair + signal_key]

                const pnl =
                    openSignal.type === "LONG"
                        ? first_bid_price
                              .minus(openSignal.buy_price)
                              .times(100)
                              .dividedBy(openSignal.buy_price)
                        : BigNumber(openSignal.sell_price)
                              .minus(first_ask_price)
                              .times(100)
                              .dividedBy(openSignal.sell_price)

                if (
                    pnl.isLessThan(openSignals[pair + signal_key].stop_loss) ||
                    pnl.isGreaterThan(
                        openSignals[pair + signal_key].stop_profit
                    )
                ) {
                    const signal = {
                        key: bva_key,
                        stratname: stratname,
                        pair: pair,
                    }

                    if (openSignal.type === "LONG") {
                        signal.sell_price = Number(first_bid_price)
                    } else {
                        signal.buy_price = Number(first_ask_price)
                    }

                    console.log("CLOSE", openSignal.type, signal)

                    if (send_signal_to_bva) {
                        socket_client.emit(
                            openSignal.type === "LONG"
                                ? "sell_signal"
                                : "buy_signal",
                            signal
                        )
                    }

                    // remove open signal
                    delete openSignals[pair + signal_key]
                }
            }

            pairData[pair].prev_price = price_last
        }

        // clean up arrays...
        pairData[pair].makers = _.filter(pairData[pair].makers, (v) => {
            return v.timestamp >= Date.now() - interv_time
        })
        pairData[pair].volumes = _.filter(pairData[pair].volumes, (v) => {
            return v.timestamp >= Date.now() - interv_time
        })
        pairData[pair].candle_opens = pairData[pair].candle_opens.slice(
            pairData[pair].candle_opens.length - 10000,
            10000
        )
        pairData[pair].candle_closes = pairData[pair].candle_closes.slice(
            pairData[pair].candle_closes.length - 10000,
            10000
        )
        pairData[pair].candle_highs = pairData[pair].candle_highs.slice(
            pairData[pair].candle_highs.length - 10000,
            10000
        )
        pairData[pair].candle_lows = pairData[pair].candle_lows.slice(
            pairData[pair].candle_lows.length - 10000,
            10000
        )
        pairData[pair].candle_volumes = pairData[pair].candle_volumes.slice(
            pairData[pair].candle_volumes.length - 10000,
            10000
        )
        pairData[pair].interv_vols_sum = pairData[pair].interv_vols_sum.slice(
            pairData[pair].interv_vols_sum.length - 10000,
            10000
        )
        pairData[pair].trades = pairData[pair].trades.slice(
            pairData[pair].trades.length - 10000,
            10000
        )
    }, 1000)
}

/////////////////////////////////////////////////////////////////////////////////////////////
//////////////////////////////// SIGNAL DECLARATION - START /////////////////////////////////
//////////////////////////////// THIS IS WHERE YOU CODE YOUR STRATEGY ///////////////////////
/////////////////////////////////////////////////////////////////////////////////////////////
async function checkSignal(pair) {
    try {
        let rsi = await tulind.indicators.stochrsi.indicator(
            [pairData[pair].candle_closes],
            [14]
        )
        let rsiLatest = rsi[0][rsi[0].length - 1]

        let macd = await tulind.indicators.macd.indicator(
            [pairData[pair].candle_closes],
            [12, 26, 9]
        )

        let macdOldest = macd[2][macd[2].length - 3]
        let macdOlder = macd[2][macd[2].length - 2]
        let macdNewest = macd[2][macd[2].length - 1]

<<<<<<< HEAD

        if (macdNewest >= 0 && macdOlder < 0 && macdOldest < 0 && rsiLatest < 0.3) {
=======
        if (
            macdNewest >= 0 &&
            macdOlder < 0 &&
            macdOldest < 0 &&
            rsiLatest < 0.3
        ) {
>>>>>>> 9eccfd07
            return { isBuy: true, takeProfit: 1, stopLoss: -1 }
        }
        if (
            macdNewest < 0 &&
            macdOlder >= 0 &&
            macdOldest >= 0 &&
            rsiLatest > 0.7
        ) {
            return { isBuy: false, takeProfit: 1, stopLoss: -1 }
        }
    } catch (e) {
        console.log(e)
    }
    return null
}
///////////////////////////////////////////////////////////////////////////////////////////
//////////////////////////////// SIGNAL DECLARATION - END /////////////////////////////////
///////////////////////////////////////////////////////////////////////////////////////////

async function createPgPairTable(pair) {
    return pg_client
        .query(
            "CREATE TABLE " +
                nbt_prefix +
                pair +
                "(id bigserial primary key, eventtime bigint NOT NULL, datetime varchar(200), price decimal, candle_open decimal, candle_high decimal, candle_low decimal, candle_close decimal, sum_interv_vols decimal, trades integer, makers_count real, depth_report decimal, sum_bids real, sum_asks real, first_bid_price decimal, first_ask_price decimal, first_bid_qty decimal, first_ask_qty decimal, srsi real)"
        )
        .then((res) => {
            console.log("TABLE " + nbt_prefix + pair + " CREATION SUCCESS")
        })
        .catch((e) => {
            //console.log(e)
        })
}

sleep = (x) => {
    return new Promise((resolve) => {
        setTimeout(() => {
            resolve(true)
        }, x)
    })
}

run()<|MERGE_RESOLUTION|>--- conflicted
+++ resolved
@@ -1,19 +1,3 @@
-<<<<<<< HEAD
-const express = require('express')
-const io_client = require('socket.io-client')
-const path = require('path')
-const binance = require('binance-api-node').default
-const moment = require('moment')
-const BigNumber = require('bignumber.js')
-const _ = require('lodash')
-const tulind = require('tulind')
-const axios = require('axios')
-const { Client } = require('pg')
-const env = require('./env')
-
-const PORT = env.SERVER_PORT
-const INDEX = path.join(__dirname, 'index.html')
-=======
 const express = require("express")
 const io_client = require("socket.io-client")
 const path = require("path")
@@ -24,10 +8,10 @@
 const tulind = require("tulind")
 const axios = require("axios")
 const { Client } = require("pg")
-
-const PORT = process.env.PORT || 4000
+const env = require('./env')
+
+const PORT = env.SERVER_PORT
 const INDEX = path.join(__dirname, "index.html")
->>>>>>> 9eccfd07
 
 //////////////////////////////////////////////////////////////////////////////////
 //////////////////////////////////////////////////////////////////////////////////
@@ -35,15 +19,9 @@
 //////////////////////////////////////////////////////////////////////////////////
 //////////////////////////////////////////////////////////////////////////////////
 
-<<<<<<< HEAD
 const insert_into_db = env.DATABASE_INSERT_PAIR_HISTORY
 const pg_connectionString = env.DATABASE_URL
 const pg_connectionSSL = env.DATABASE_CONNECT_VIA_SSL
-=======
-const insert_into_db = false
-const pg_connectionString = "postgres://postgres:postgres@127.0.0.1:5432/postgres"
-const pg_connectionSSL = false
->>>>>>> 9eccfd07
 
 // to monitor your strategy you can send your buy and sell signals to http://bitcoinvsaltcoins.com
 const send_signal_to_bva = env.CONNECT_SERVER_TO_BVA
@@ -203,25 +181,16 @@
     initPairData(pair)
 
     // get start candles
-<<<<<<< HEAD
-    const candles = await binance_client.candles({ symbol: pair, interval: timeframe })
-=======
     const candles = await binance_client.candles({
         symbol: pair,
-        interval: "15m",
+        interval: timeframe,
     })
->>>>>>> 9eccfd07
     for (var i = 0, len = candles.length; i < len; i++) {
         addCandle(pair, candles[i])
     }
     await sleep(wait_time)
     // setup candle websocket
-<<<<<<< HEAD
-    const candlesWs = binance_client.ws.candles(pair, timeframe, async candle => {
-
-=======
-    const candlesWs = binance_client.ws.candles(pair, "15m", async (candle) => {
->>>>>>> 9eccfd07
+    const candlesWs = binance_client.ws.candles(pair, timeframe, async (candle) => {
         updateLastCandle(pair, candle)
         if (candle.isFinal) {
             addCandle(pair, candle)
@@ -545,17 +514,12 @@
         let macdOlder = macd[2][macd[2].length - 2]
         let macdNewest = macd[2][macd[2].length - 1]
 
-<<<<<<< HEAD
-
-        if (macdNewest >= 0 && macdOlder < 0 && macdOldest < 0 && rsiLatest < 0.3) {
-=======
         if (
             macdNewest >= 0 &&
             macdOlder < 0 &&
             macdOldest < 0 &&
             rsiLatest < 0.3
         ) {
->>>>>>> 9eccfd07
             return { isBuy: true, takeProfit: 1, stopLoss: -1 }
         }
         if (
