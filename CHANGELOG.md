--- conflicted
+++ resolved
@@ -17,11 +17,8 @@
 * **trader:** added Shut Down, Resume, and BVA buttons to Strategies page.
 * **trader:** added Reset buttons to Virtual Balances and PnL pages.
 * **trader:** decreased wallet buffer to 2%.
-<<<<<<< HEAD
+* **trader:** tracking public strategies.
 * **trader:** added transaction summary graphs in the web UI.
-=======
-* **trader:** tracking public strategies.
->>>>>>> 5885fc22
 
 ## [1.1.0] (2021-08-09)
 
