--- conflicted
+++ resolved
@@ -8,11 +8,8 @@
 
 * **trader:** added estimation of taker fees for better PnL calculation.
 * **trader:** limited decimal places for numbers in the web UI.
-<<<<<<< HEAD
+* **trader:** added upgrade path for saved data.
 * **trader:** added buffer for minimum trade cost.
-=======
-* **trader:** added upgrade path for saved data.
->>>>>>> 0c76adbd
 
 ## [1.1.0] (2021-08-09)
 
